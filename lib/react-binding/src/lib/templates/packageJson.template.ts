import {jsonLiteral} from "common";
import * as path from "path";

export function packageJsonTemplate(_path: string) {
  const json = jsonLiteral(path.resolve(_path, 'package.json'))
  return json`
{
  "name": "@intrig/generated",
  "version": "d${Date.now()}",
  "private": true,
  "main": "dist/index.js",
  "types": "dist/index.d.ts",
  "scripts": {
<<<<<<< HEAD
    "build": "swc src -d dist --copy-files --strip-leading-paths && tsc --emitDeclarationOnly"
=======
    "build": "swc src -d dist --copy-files && tsc --noEmit"
>>>>>>> aed32f91
  },
  "dependencies": {
    "axios": "^1.7.7",
    "date-fns": "^4.1.0",
    "eventsource-parser": "^3.0.2",
    "fast-xml-parser": "^4.5.0",
    "immer": "^10.1.1",
    "loglevel": "1.8.1",
    "module-alias": "^2.2.2",
    "zod": "^3.23.8"
  },
  "peerDependencies": {
    "react": "18.3.1",
    "react-dom": "18.3.1"
  },
  "_moduleAliases": {
    "@intrig/react": "./src"
  },
  "type": "module",
  "exports": {
    ".": {
      "import": "./src/index.js",
      "require": "./src/index.js",
      "types": "./src/index.d.ts"
    },
    "./*": {
      "import": "./src/*.js",
      "require": "./src/*.js",
      "types": "./src/*.d.ts"
    } 
  },
  "typesVersions": {
    "*": {
      "*": ["src/*"]
    }
  }
}
  `
}<|MERGE_RESOLUTION|>--- conflicted
+++ resolved
@@ -11,11 +11,7 @@
   "main": "dist/index.js",
   "types": "dist/index.d.ts",
   "scripts": {
-<<<<<<< HEAD
     "build": "swc src -d dist --copy-files --strip-leading-paths && tsc --emitDeclarationOnly"
-=======
-    "build": "swc src -d dist --copy-files && tsc --noEmit"
->>>>>>> aed32f91
   },
   "dependencies": {
     "axios": "^1.7.7",
